import asyncio
import logging
import math
import pathlib
import re
import subprocess
from enum import Enum
from pathlib import Path, PurePath

logging.basicConfig(
    filename="megacmd.log",
    filemode="a",
    level=logging.DEBUG,
    format="%(asctime)s - %(name)s - %(levelname)s - %(funcName)s - %(message)s",
)
logger = logging.getLogger(__name__)
# Get the logger for the 'asyncio' library and set its level to WARNING.
# This will hide all INFO and DEBUG messages from asyncio.
logging.getLogger('asyncio').setLevel(logging.WARNING)
logger.debug("This is a debug message.")

MEGA_COMMANDS_ALL: set[str] = {
    "attr",
    "fuse-remove",
    "proxy",
    "backup",
    "fuse-show",
    "psa",
    "cancel",
    "get",
    "put",
    "cat",
    "graphics",
    "pwd",
    "cd",
    "help",
    "quit",
    "clear",
    "https",
    "reload",
    "completion",
    "import",
    "rm",
    "confirm",
    "invite",
    "session",
    "confirmcancel",
    "ipc",
    "share",
    "cp",
    "killsession",
    "showpcr",
    "debug",
    "lcd",
    "signup",
    "deleteversions",
    "log",
    "speedlimit",
    "df",
    "login",
    "sync",
    "du",
    "logout",
    "sync-config",
    "errorcode",
    "lpwd",
    "sync-ignore",
    "exclude",
    "ls",
    "sync-issues",
    "exit",
    "masterkey",
    "thumbnail",
    "export",
    "mediainfo",
    "transfers",
    "find",
    "mkdir",
    "tree",
    "ftp",
    "mount",
    "userattr",
    "fuse-add",
    "mv",
    "users",
    "fuse-config",
    "passwd",
    "version",
    "fuse-disable",
    "permissions",
    "webdav",
    "fuse-enable",
    "preview",
    "whoami",
}

MEGA_COMMANDS_SUPPORTED: set[str] = {
    "get",
    "put",
    "cat",
    "cd",
    "rm",
    "cp",
    "du",
    "ls",
    "whoami",
    "pwd",
    "mv",
    "mkdir",
    "df",
}


class MegaLibError(Exception):
    """Custom exception for incorrect library usage."""

    def __init__(self, message: str, fatal: bool = False):
        super().__init__(message)
        self.fatal: bool = fatal
        logger.error(f"MegaLibError: {message} (Fatal: {fatal})")


class MegaCmdError(Exception):
    """Custom exception for mega-* command errors."""

    def __init__(
        self, message: str, return_code: int | None = None, stderr: str | None = None
    ):
        super().__init__(message)
        self.return_code: int | None = return_code
        self.stderr: str | None = stderr
        self.message: str = message
        logger.error(
            f"MegaCmdError: {message} (Return Code: {return_code}, Stderr: {stderr})"
        )


class MegaFileTypes(Enum):
    """File types."""

    DIRECTORY = 0
    FILE = 1


class MegaSizeUnits(Enum):
    """File size units."""

    B = 0
    KB = 1
    MB = 2
    GB = 3
    TB = 4

    # Helper to get the string representation used in the size calculation
    def unit_str(self) -> str:
        """Returns the unit best suited for the size of the file."""
        # Match the order in the Enum
        _unit_strings = ["B", "KB", "MB", "GB", "TB"]
        try:
            return _unit_strings[self.value]
        # Raise an error for unknown units
        except IndexError:
            logger.warning(f"Unknown MegaSizeUnits value: {self.value}")
            return "?"


class MegaItem:
    # Class Variables #################################################
    __slots__ = (
        "bytes",
        "ftype",
        "handle",
        "mtime",
        "name",
        "parent_path",
        "path",
        "size",
        "size_unit",
        "version",
    )

    name: str  # Name of item
    """Name of file/folder item."""

    parent_path: str
    """ Path of parent directory of file/directory. """

    path: str
    """ Full path of item. """

    bytes: int
    """ Size of file in BYTES, will be 0 for dirs."""

    size: float
    """ Size of file (human readable) """

    size_unit: MegaSizeUnits
    """ Unit for human readable size. """

    mtime: str  # Parse into date if needed
    """ Modification time of file."""

    ftype: MegaFileTypes
    """ Type of file. """

    version: int
    """ File version. """

    handle: str
    """ Unique handle. """

    def __init__(
        self,
        name: str,
        parent_path: str,
        size: int,
        mtime: str,
        ftype: MegaFileTypes,
        version: int,
        handle: str,
    ):
        self.name = name
        self.parent_path = parent_path
        self.bytes = size
        self.mtime = mtime
        self.ftype = ftype
        self.version = version
        self.handle = handle

        self.path = str(self.full_path)

        # Human friendly sizing #############################################################
        if (size == 0) or (self.ftype == MegaFileTypes.DIRECTORY):
            self.size = 0.0
            self.size_unit = MegaSizeUnits.B
            return

        # Calculate human friendly sizing
        unit_index: int = min(int(math.log(self.bytes, 1024)), len(MegaSizeUnits) - 1)

        divisor: int
        # calculate 1024^unit_index using shifts
        # 1 << 10 is 1024 (2^10)
        # 1 << (10 * unit_index) is (2^10)^unit_index = 1024^unit_index
        divisor = 1 if (unit_index == 0) else (1 << (10 * unit_index))

        # Perform floating point division for the final readable value
        self.size = float(self.bytes) / divisor

        match unit_index:
            case 0:
                self.size_unit = MegaSizeUnits.B
            case 1:
                self.size_unit = MegaSizeUnits.KB
            case 2:
                self.size_unit = MegaSizeUnits.MB
            case 3:
                self.size_unit = MegaSizeUnits.GB
            case _:
                # Anything larger than 3 should be shown in terabytes
                logger.warning(
                    f"Calculated unit index {unit_index} for size {self.bytes} is unexpected. Defaulting to TB."
                )
                self.size_unit = MegaSizeUnits.TB

    def is_file(self) -> bool:
        return self.ftype == MegaFileTypes.FILE

    def is_dir(self) -> bool:
        return self.ftype == MegaFileTypes.DIRECTORY

    @property
    def full_path(self) -> PurePath:
        folder: PurePath = PurePath(self.parent_path)
        path: PurePath = folder / self.name
        return path

    @staticmethod
    def get_size_in(bytes: int, unit: MegaSizeUnits) -> int:
        """Returns size of file in specified unit.
        Args: 'bytes' Size of file in bytes.
              'unit' Unit of size to convert bytes to.
        """
        match unit:
            case MegaSizeUnits.B:
                return bytes
            # Bit shifting
            case MegaSizeUnits.KB:
                return bytes >> 10
            case MegaSizeUnits.MB:
                return bytes >> 20
            case MegaSizeUnits.GB:
                return bytes >> 30
            case MegaSizeUnits.TB:
                return bytes >> 40

        return self.bytes


# Alias
# MegaItems = list[MegaItem]
type MegaItems = list[MegaItem]


# TODO
class MegaMediaInfo:
    path: str
    width: int | None
    height: int | None
    fps: float | None
    playtime: str

    def __init__(self, path: str, width: int, height: int, fps: float, playtime: str):
        self.path = path
        self.width = width
        self.height = height
        self.fps = fps
        self.playtime = playtime


# Response from running mega commands.
class MegaCmdResponse:
    __slots__ = ("return_code", "stderr", "stdout")

    stdout: str
    stderr: str | None
    return_code: int | None

    def __init__(self, stdout: str, stderr: str | None, return_code: int | None):
        self.stdout = stdout
        self.stderr = stderr
        self.return_code = return_code
        logger.debug(f"MegaCmdResponse created. Return code: {return_code}")

    @property
    def failed(self) -> bool:
        if (self.return_code) != 0:
            logger.warning(
                f"Command failed with return code: {self.return_code}. Stderr: {self.stderr}"
            )
            return True
        if self.stderr:
            logger.warning(
                f"Command had stderr output but return code was 0. Stderr: {self.stderr}"
            )
            return True
        return False

    @property
    def err_output(self) -> str | None:
        return self.stderr or self.stdout if self.failed else None


# Default 'ls -l --show-handles' regular expression.
LS_REGEXP = re.compile(
    r"^([^\s]{4})\s+"  #  Flags: Can be either alphabetical or a hyphen
    + r"(\d+|-)\s+"  # Version ('-' or number), skip whitespace
    + r"(\d+|-)\s+"  # Size (digits for bytes or '-'), skip whitespace
    + r"(\d{2}\w{3}\d{4})\s+"  # Date (DDMonYYYY), skip whitespace
    + r"(\d{2}:\d{2}:\d{2})\s+"  # Time (HH:MM:SS), skip whitespace
    + r"(H:[^\s]+)\s+"  # File handle ('H:xxxxxxxx')
    + r"(.+)$"  # Filename (everything else)
)


def build_megacmd_cmd(command: tuple[str, ...]) -> tuple[str, ...]:
    """
    Constructs a list containing the command to run and arguments.
    This list will transform something like: [ls, -l] into [mega-ls, -l]
    Also performs checking to see if the command is valid.
    """

    if not command:
        logger.critical("Command tuple cannot be empty.")
        raise MegaLibError("Command tuple cannot be empty.", fatal=True)

    if command[0] not in MEGA_COMMANDS_SUPPORTED:
        logger.critical(f"Unsupported command '{command[0]}' requested.")
        raise MegaLibError(
            f"The library does not support command '{command[0]}'.", fatal=True
        )

    # if 'command' is ('ls', '-l', '--tree'), then 'megacmd' name will be 'mega-ls'
    megacmd_name: str = f"mega-{command[0]}"

    # Get all elements from the second element onwards using slice [1:]
    remaining_args: tuple[str, ...] = command[1:]

    # (megacmd_name, followed by all elements in remaining_args)
    final: tuple[str, ...] = (megacmd_name, *remaining_args)
    logger.debug(f"Built mega-cmd: {' '.join(final)}")

    return final


###############################################################################
async def run_megacmd(command: tuple[str, ...]) -> MegaCmdResponse:
    """
    Runs a specific mega-* command (e.g., mega-ls, mega-whoami)
    and returns MegaCmdResponse.

    Args:
        command (tuple[str, ...]): The base command name and its arguments.

    """

    # Construct the actual executable name (e.g., "mega-ls")
    cmd_to_exec: tuple[str, ...] = build_megacmd_cmd(command)
    logger.info(f"Executing mega-cmd: {' '.join(cmd_to_exec)}")
    cmd, *cmd_args = cmd_to_exec

    try:
        process = await asyncio.create_subprocess_exec(
            cmd,
            *cmd_args,
            stdout=subprocess.PIPE,
            stderr=subprocess.PIPE,
        )

        stdout, stderr = await process.communicate()

        stdout_str = stdout.decode("utf-8", errors="replace").strip()
        stderr_str = stderr.decode("utf-8", errors="replace").strip()

        megacmd_obj = MegaCmdResponse(
            stdout=stdout_str,
            stderr=None,  # Initialize stderr as None
            return_code=process.returncode,
        )

        if stderr_str:
            megacmd_obj.stderr = stderr_str
            logger.warning(
                f"Command {' '.join(cmd_to_exec)} produced stderr: {stderr_str}"
            )

        # Handle cases where mega-* commands might print errors to stdout
        if process.returncode != 0:
            error_message = stderr_str if stderr_str else stdout_str
            logger.error(
                f"Command '{' '.join(command)}' failed with return code {process.returncode}: {error_message}"
            )
            raise MegaCmdError(
                f"Command '{' '.join(command)}' failed: {error_message}",
                return_code=process.returncode,
                stderr=stderr_str or stdout_str,  # Use stderr if available
            )

        logger.debug(f"Command '{' '.join(command)}' completed successfully.")
        return megacmd_obj

    except FileNotFoundError:
        logger.error(
            f"Mega-cmd executable '{cmd_to_exec[0]}' not found. Is it in PATH?"
        )
        raise MegaCmdError(
            f"Command '{cmd_to_exec[0]}' not found.",
            stderr=f"{cmd_to_exec[0]} not found",
        )
    except Exception as e:
        logger.exception(f"Unexpected error running '{cmd_to_exec[0]}'")
        # Wrap unexpected errors
        raise MegaCmdError(f"Unexpected error running '{cmd_to_exec[0]}': {e}") from e


###########################################################################
async def mega_start_server():
    """
    Starts the mega server in the background.
    """
    pass


###########################################################################
async def check_mega_login() -> tuple[bool, str | None]:
    """
    Checks if the user is logged into MEGA using 'mega-whoami'.

    Returns:
        tuple[bool, str | None]: A tuple containing:
            - bool: True if logged in, False otherwise.
            - str | None: The username (email) if logged in, otherwise a message
                          indicating the status or error.
    """
    logger.info("Checking MEGA login status with 'mega-whoami'.")

    try:
        response: MegaCmdResponse = await run_megacmd(command=("whoami",))

        error_msg = response.err_output
        if error_msg:
            logger.info(f"Received error output: {error_msg}")
            return False, "You are not logged in."

        # Extract username
        if "@" in response.stdout:
            username = response.stdout.strip()
            logger.info(f"Successfully logged in as: {username}")
            return True, username

        else:
            logger.warning(
                f"Login status uncertain. Unexpected response: {response.stdout}"
            )
            return False, f"Login status uncertain. Response: {response}"
    except MegaCmdError as e:
        logger.error(f"MegaCmdError during login check: {e}")
        return False, f"Login check failed due to command error: {e.message}"
    except Exception as e:
        logger.exception("An unexpected error occurred during login check.")
        return False, f"An unexpected error occurred: {e}"


###########################################################################


async def mega_ls(
    path: str | None = "/", flags: tuple[str, ...] | None = None
) -> MegaItems:
    """
    Lists files and directories in a given MEGA path using 'mega-ls -l' (sizes in bytes).

    Args:
        path (str): The MEGA path to list (e.g., "/", "/Backups"). Defaults to "/".
        flags (tuple[str, ...], optional): Additional flags for mega-ls.

    Returns:
        list[MegaItem]: A list of MegaItem objects representing the contents.
                        Returns an empty list if the path is invalid or an error occurs.
    """
    curr_path_for_items: str

    if path:
        target_path: str = path if path.startswith("/") else f"/{path}"
        curr_path_for_items = target_path
        logger.info(f"Listing contents of MEGA path: {target_path}")

    else:
        target_path = "."
        curr_path_for_items = "/"
        logger.info("Target path not specified: Listing nodes of current path.")

    cmd: list[str] = [
        "ls",
        "-l",
        "--show-handles",
    ]

    if flags:
        cmd.extend(flags)

    cmd.append(target_path)

    response: MegaCmdResponse = await run_megacmd(tuple(cmd))

    error_msg = response.err_output
    if error_msg:
        logger.error(f"Error listing files in '{target_path}': {error_msg}")
        return []

    items: MegaItems = []
    lines = response.stdout.strip().split("\n")
    # Pop out the first element (it will be the header line)
    lines.pop(0)

    # Handle empty output
    if not lines or not lines[0].strip():
        logger.info(f"No items found in '{target_path}' or output is empty.")
        return []

    # Parse the lines we receive
    for line in lines:
        """Parse each line of the ls output"""
        parsed_tuple: tuple[MegaFileTypes, tuple[str, ...]]

        # Stripped line
        __line: str = line.strip()

        # Fields matched from regular expression
        __fields: re.Match[str] | None = LS_REGEXP.match(__line)

        # If we don't have any values, then we have failed this line
        if not __fields:
            logger.debug(f"Line did not match LS_REGEXP: '{__line}'")
            continue

        # Get field values from our regexp matches
        __file_info: tuple[str, ...] = __fields.groups()

        # If flags (first elem) contains 'd' as first elem, then we have a directory
        if __file_info[0][0] == "d":
            logger.debug(f"Parsed directory: {__file_info[-1]}")
            parsed_tuple = (MegaFileTypes.DIRECTORY, __file_info)

        else:
            # Else it is a regular file
            logger.debug(f"Parsed file: {__file_info[-1]}")
            parsed_tuple = (MegaFileTypes.FILE, __file_info)

        # Tuple values
        _file_type, (_flags, _vers, _size, _date, _time, _handle, _name) = parsed_tuple

        # Values to convert
        mtime_str: str = f"{_date} {_time}"
        item_size: int
        version: int

        # If we have a regular file
        if _file_type == MegaFileTypes.FILE:
            try:
                item_size = int(_size)
                version = int(_vers)
            except ValueError:
                logger.warning(
                    f"Could not convert size '{_size}' or version '{_vers}' to int for item '{_name}'. Defaulting to 0."
                )
                item_size = 0
                version = 0

        # Node must be a directory then and so we have no size or version counter
        else:
            item_size = 0
            version = 0

        items.append(
            MegaItem(
                name=_name,
                parent_path=curr_path_for_items,
                size=item_size,
                mtime=mtime_str,
                ftype=_file_type,
                version=version,
                handle=_handle,
            )
        )
    logger.info(f"Successfully listed {len(items)} items in '{target_path}'.")
    return items


###############################################################################
async def mega_du(
    dir_path: str = "/",
    recurse: bool = True,
    units: MegaSizeUnits = MegaSizeUnits.MB,
):
    """
    Get disk usage.
    If recurse 'True', then calculate disk usage for all subfolders too.
    'units' must be one of the values specified by SIZE_UNIT enum.
    """
    pass


###############################################################################
async def mega_cd(target_path: str = "/"):
    """
    Change directories.
    """
    logger.info(f"Changing directory to {target_path}")

    cmd: list[str] = ["cd", target_path]
    try:
        response = await run_megacmd(tuple(cmd))

        error_msg = response.err_output
        if error_msg:
            logger.error(f"Error changing directories to '{target_path}': {error_msg}")
            raise MegaCmdError(
                f"Failed to change directory to '{target_path}': {error_msg}"
            )

        logger.info(f"Successfully changed directory to '{target_path}'")
    except MegaCmdError as e:
        logger.error(f"MegaCmdError during mega_cd for '{target_path}': {e}")
    except Exception:
        logger.exception(
            f"An unexpected error occurred during mega_cd for '{target_path}'."
        )


async def mega_pwd() -> str:
    """
    Change directories.
    """
    logger.info("Getting current working directory.")

    cmd: tuple[str, ...] = ("pwd",)
    try:
        response = await run_megacmd(cmd)

        error_msg = response.err_output
        if error_msg:
            logger.error(f"Error printing working directory: {error_msg}")
            return ""

        pwd_path = response.stdout.strip()
        logger.info(f"Current working directory: {pwd_path}")
        return pwd_path
    except MegaCmdError as e:
        logger.error(f"MegaCmdError during mega_pwd: {e}")
        return ""
    except Exception:
        logger.exception("An unexpected error occurred during mega_pwd.")
        return ""


###############################################################################
async def mega_cd_ls(
    target_path: str | None = "/", ls_flags: tuple[str, ...] | None = None
) -> MegaItems:
    """
    Change directories and ls.
    """
    effective_target_path = target_path if target_path else "/"
    logger.info(f"Changing directory and listing contents for {effective_target_path}")

    await mega_cd(effective_target_path)
    items = await mega_ls(effective_target_path, ls_flags)
    logger.info(
        f"Finished cd and ls for {effective_target_path}. Found {len(items)} items."
    )

    return items


###############################################################################
###############################################################################
async def mega_cp(file_path: str, target_path: str) -> None:
    """
    Copy file from 'file_path' to 'target_path'
    """
    logger.info(f"Copying file {file_path} to {target_path}")

    cmd: tuple[str, ...] = ("cp", file_path, target_path)
    try:
        response = await run_megacmd(cmd)

        error_msg = response.err_output
        if error_msg:
            logger.error(
                f"Error copying file '{file_path}' to '{target_path}': {error_msg}"
            )
            raise MegaCmdError(
                "Error copying file '{file_path}' to '{target_path}'",
                response.return_code,
                response.stderr,
            )

        logger.info(f"Successfully copied '{file_path}' to '{target_path}'")
    except MegaCmdError as e:
        logger.error(
            f"MegaCmdError during mega_cp from '{file_path}' to '{target_path}': {e}"
        )
    except Exception:
        logger.exception(
            f"An unexpected error occurred during mega_cp from '{file_path}' to '{target_path}'."
        )


###############################################################################
async def mega_mv(file_path: str, target_path: str) -> None:
    """
    Move a file (or rename it).
    """
    logger.info(f"Moving file {file_path} to {target_path}")

    cmd: tuple[str, ...] = ("mv", file_path, target_path)
    try:
        response = await run_megacmd(cmd)

        error_msg = response.err_output
        if error_msg:
            error_msg = response.stderr if response.stderr else response.stdout
            logger.error(
                f"Error moving file '{file_path}' to '{target_path}': {error_msg}"
            )
            # TODO Make this raise an exception
            return

        logger.info(f"Successfully moved '{file_path}' to '{target_path}'")
    except MegaCmdError as e:
        logger.error(
            f"MegaCmdError during mega_mv from '{file_path}' to '{target_path}': {e}"
        )
    except Exception:
        logger.exception(
            f"An unexpected error occurred during mega_mv from '{file_path}' to '{target_path}'."
        )


async def node_exists(file_path: str) -> bool:
    ls_result = await mega_ls(path=file_path)

    return len(ls_result) > 0


async def node_rename(file_path: str, new_name: str) -> None:
    assert file_path and new_name, (
        f"Cannot have empty args: `{file_path}`, `{new_name}`"
    )

    assert node_exists(file_path), f"Node path does not exist: `{file_path}`"

    fpath_pure: PurePath = PurePath(file_path)

    # Check if we are at the root path
    if str(fpath_pure) == "/":
        logger.error("Cannot rename root directory!")
        raise AssertionError("Cannot rename root directory!")
        return

    new_path: PurePath = PurePath(fpath_pure.parent / new_name)

    await mega_mv(file_path, str(new_path))


###############################################################################
async def mega_rm(file: str, flags: tuple[str, ...] | None) -> None:
    """
    Remove a file.
    """

    logger.info(f"Removing file {file} with flags: {flags} ")

    cmd: tuple[str, ...]

    cmd = ("rm", file, *flags) if flags else ("rm", file)

    try:
        response = await run_megacmd(cmd)

        error_msg = response.err_output
        if error_msg:
            logger.error(
                f"Error removing file '{file}' with flags '{flags}': {error_msg}"
            )
            return

        logger.info(f"Successfully removed '{file}' with flags '{flags}'")
    except MegaCmdError as e:
        logger.error(
            f"MegaCmdError during mega_rm for '{file}' with flags '{flags}': {e}"
        )
    except Exception:
        logger.exception(
            f"An unexpected error occurred during mega_rm for '{file}' with flags '{flags}'."
        )


###############################################################################
async def mega_put(
    local_path: str | tuple[str, ...],
    target_path: str = "/",
    queue: bool = True,
    create_remote_dir: bool = True,
):
    """
    Upload a file from the local system to a remote path.

    Args:
        'queue' refers to whether we should queue the file (prevents blocking).
        'create_remote_dir' will mean we create a directory on the remote if it does not yet exist.
    """

    if not local_path:
        logger.error("Error! Local file is not specified for upload.")
        raise MegaLibError("Local file is not specified for upload.", fatal=True)

    # Base of the command
    cmd = ["put"]

    # Optional arguments
    if queue:
        cmd.append("-q")

    if create_remote_dir:
        cmd.append("-c")

    # Add path to upload
    if isinstance(local_path, tuple):
        cmd.extend(local_path)
        logger.info(f"Uploading {len(local_path)} files: {local_path} to {target_path}")
    else:
        cmd.append(local_path)
        logger.info(f"Uploading file: {local_path} to {target_path}")

    # Remote destination
    cmd.append(target_path)

    try:
        response = await run_megacmd(tuple(cmd))

        error_msg = response.err_output
        if error_msg:
            logger.error(
                f"Error uploading files '{local_path}' to '{target_path}': {error_msg}"
            )
            return

        logger.info(
            f"Successfully initiated upload of '{local_path}' to '{target_path}'"
        )
    except MegaCmdError as e:
        logger.error(
            f"MegaCmdError during mega_put from '{local_path}' to '{target_path}': {e}"
        )
    except Exception:
        logger.exception(
            f"An unexpected error occurred during mega_put from '{local_path}' to '{target_path}'."
        )


def verify_handle(handle: str) -> bool:
    logger.info(f"Verifying handle: '{handle}'")

    if not handle:
        logger.error("Empty string cannot be a valid handle.")
        return False

    handle_len = len(handle)
    if handle_len < 8:
        logger.error("Handle should be longer than 8 characters.")
        return False

    if not handle.startswith("H:"):
        logger.error("Handles should start with 'H:'")
        return False

    if not handle.isalnum():
        logger.error("Handle received is not alpha-numerical.")
        return False

    return True


async def path_from_handle(handle: str) -> PurePath | None:
    assert verify_handle(handle), "Handle failed verification."

    # cd to root
    try:
        await mega_cd("/")
    except MegaCmdError as e:
        logger.error(f"Could not navigate to root directory: {e}")
        return None

    # Have to use the 'ls' command to get the full path of a handle
    cmd: list[str] = ["ls", handle]

    try:
        response = await run_megacmd(tuple(cmd))

        error_msg = response.err_output
        if error_msg:
            logger.error(f"Error verifying handle: '{handle}': {error_msg}")
            return

    except MegaCmdError as e:
        logger.error(f"MegaCmdError raised whilst verifying '{handle}': {e}")
        return None

    # Parse result
    try:
        split = response.stdout.partition("\n")
        # Parse Path
        path = PurePath(split[0])
    except pathlib.UnsupportedOperation as e:
        logger.error(f"Failed to parse path: {e}")
        return None
    except Exception as e:
        logger.error(f"Some other error occured: {e}")
        return None

    return path


async def mega_get_handle(
    target_path: str, handle: str, queue: bool = True, merge: bool = False
):
    """Download file using its HANDLE."""

    assert target_path, "You must specify a 'target_path'"
    assert handle, "'handle' not specified."
    assert verify_handle(handle), "Handle verification failed."

    cmd: list[str] = ["get"]
    if queue:
        cmd.append("-q")
        logger.debug("Queuing option enabled ('-q')")

    if merge:
        cmd.append("-m")
        logger.debug("Merge option enabled ('-m')")

    cmd.append(handle)

    io_path: Path = Path(target_path)

    if not io_path.exists():
        logger.info(f"Target path '{target_path}' does not exist, will create it.")
        io_path.mkdir(exist_ok=False, parents=True)
    else:
        logger.info(f"Target path '{target_path}' exists.")

    cmd.append(target_path)

    try:
        response = await run_megacmd(tuple(cmd))

        error_msg = response.err_output
        if error_msg:
            logger.error(f"Error downloading in '{target_path}': {error_msg}")
            return

        logger.info(f"Successfully initiated download of '{handle}' to '{target_path}'")
    except MegaCmdError as e:
        logger.error(
            f"MegaCmdError during mega_get_handle for '{handle}' to '{target_path}': {e}"
        )
    except Exception:
        logger.exception(
            f"An unexpected error occurred during mega_get_handle for '{handle}' to '{target_path}'."
        )


###############################################################################
async def mega_get(
    target_path: str,
    remote_path: str,
    is_dir: bool,
    queue: bool = True,
    merge: bool = False,
):
    """
      Download a file from the remote system to a local path.

      Args:
      'merge' == True means a folder of the same name on the local will be merged with
      the remote folder being downloaded.
      'is_dir' is a flag for whether the file downloaded is a directory or not.
      'queue' will add it to the downloads queue.
      'merge' will ensure local files are not overriden by the remote files and directories are merged instead.
    'merge=True' is only useful when the 'target_path' on the local filesystem already exists.
    """

    cmd: list[str] = ["get"]

    if not remote_path:
        logger.error("Error! Remote path not specified for download.")
        raise MegaLibError("Remote path not specified!", fatal=False)

    # Optional args
    if queue:
        cmd.append("-q")

    if is_dir and merge:
        cmd.append("-m")
        logger.info(
            f"Downloading directory '{remote_path}' to '{target_path}' with merge option."
        )
    elif is_dir:
        logger.info(f"Downloading directory '{remote_path}' to '{target_path}'.")
    else:
        logger.info(f"Downloading file '{remote_path}' to '{target_path}'.")

    # Append remote path
    cmd.append(remote_path)

    # TODO Check that the path is writable and has the correct permissions
    if not target_path:
        target_path = str(Path.home())
        logger.info(
            f"Target local path not specified, defaulting to home directory: {target_path}"
        )
    io_path: Path = Path(target_path)

    if not io_path.exists():
        logger.info(f"Target path '{target_path}' does not exist, will create it.")
        io_path.mkdir(exist_ok=False, parents=True)
    else:
        logger.info(f"Target path '{target_path}' exists.")

    cmd.append(target_path)

    try:
        response = await run_megacmd(tuple(cmd))

        error_msg = response.err_output
        if error_msg:
            logger.error(f"Error downloading in '{target_path}': {error_msg}")
            return

        logger.info(
            f"Successfully initiated download of '{remote_path}' to '{target_path}'"
        )
    except MegaCmdError as e:
        logger.error(
            f"MegaCmdError during mega_get from '{remote_path}' to '{target_path}': {e}"
        )
    except Exception:
        logger.exception(
            f"An unexpected error occurred during mega_get from '{remote_path}' to '{target_path}'."
        )

<<<<<<< HEAD
=======

>>>>>>> 9d4356df
async def mega_df(human: bool = True) -> str | None:
    """Returns storage information for main folders.

    Args:
        human (bool): Request human readable file sizes or bytes.
    """

    cmd = ["df"]
    if human:
        cmd.append("-h")

    try:
        response = await run_megacmd(tuple(cmd))

        if response.err_output:
            logger.error(f"Error running 'df': {response.err_output}")
            return None

        return response.stdout
    except MegaCmdError as e:
        logger.error(f"MegaCmdError during mega_df: {e}")
    except Exception as e:
<<<<<<< HEAD
        logger.exception(f"An unexpected error occurred during mega_df: {e}")
=======
        logger.exception(f"An unexpected error occurred during mega_df: {e}")


async def mega_mkdir(name: str, path: str | None = None) -> bool:
    """Create a new directory in the current path.

    Args:
        name (str): Name of directory.
    If name contains a slash e.g. 'folder1/folder2', the directories will be created.
        path (str | None): Absolute path to create directory. Defaults to 'None' which
        will create a path in the current directory.
    """

    clean_name = name.strip()
    if not clean_name:
        logger.error("Cannot create a directory with an empty name.")
        raise ValueError("Directory name cannot be empty.")

    # Base command. The -p flag creates parent directories as needed (e.g., for 'a/b/c').
    cmd = ["mkdir", "-p"]

    if path:
        # Remove whitespace and '/' from the right
        base_path = path.strip().rstrip("/")

        # If 'path' was '/'
        if not base_path:
            remote_path = f"/{clean_name}"
        else:
            remote_path = f"{base_path}/{clean_name}"

    # Else if no path was given
    else:
        remote_path = f"{clean_name}"

    cmd.append(remote_path)

    # Try running command
    try:
        logger.info(f"Attempting to create remote directory: '{remote_path}'")
        response = await run_megacmd(tuple(cmd))

        # megacmd often puts non-critical info or warnings in stderr.
        error_msg = response.err_output
        if error_msg:
            # Check for the common "already exists" case, which we treat as a success.
            if "already exists" in error_msg:
                logger.warning(f"Directory '{remote_path}' already exists.")
                return True
            else:
                # A real error occurred.
                logger.error(f"Error creating directory '{remote_path}': {error_msg}")
                return False

        logger.info(f"Successfully created directory: '{remote_path}'")
        return True

    except MegaCmdError as e:
        logger.error(f"MegaCmdError while creating directory '{remote_path}': {e}")
        raise
    except Exception:
        logger.exception(
            f"An unexpected error occurred while creating directory '{remote_path}'."
        )
        raise
>>>>>>> 9d4356df
<|MERGE_RESOLUTION|>--- conflicted
+++ resolved
@@ -1101,10 +1101,7 @@
             f"An unexpected error occurred during mega_get from '{remote_path}' to '{target_path}'."
         )
 
-<<<<<<< HEAD
-=======
-
->>>>>>> 9d4356df
+
 async def mega_df(human: bool = True) -> str | None:
     """Returns storage information for main folders.
 
@@ -1127,9 +1124,6 @@
     except MegaCmdError as e:
         logger.error(f"MegaCmdError during mega_df: {e}")
     except Exception as e:
-<<<<<<< HEAD
-        logger.exception(f"An unexpected error occurred during mega_df: {e}")
-=======
         logger.exception(f"An unexpected error occurred during mega_df: {e}")
 
 
@@ -1194,5 +1188,4 @@
         logger.exception(
             f"An unexpected error occurred while creating directory '{remote_path}'."
         )
-        raise
->>>>>>> 9d4356df
+        raise